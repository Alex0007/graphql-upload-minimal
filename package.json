{
  "name": "graphql-upload",
  "version": "8.1.0",
  "description": "Middleware and an Upload scalar to add support for GraphQL multipart requests (file uploads via queries and mutations) to various Node.js GraphQL servers.",
  "license": "MIT",
  "author": {
    "name": "Jayden Seric",
    "email": "me@jaydenseric.com",
    "url": "https://jaydenseric.com"
  },
  "repository": "github:jaydenseric/graphql-upload",
  "homepage": "https://github.com/jaydenseric/graphql-upload#readme",
  "bugs": "https://github.com/jaydenseric/graphql-upload/issues",
  "keywords": [
    "graphql",
    "upload",
    "file",
    "multipart",
    "server",
    "koa",
    "express",
    "apollo",
    "esm",
    "mjs"
  ],
  "files": [
    "lib",
    "!*.test.*",
    "!test-helpers"
  ],
  "main": "lib",
  "engines": {
    "node": ">=8.10"
  },
  "browserslist": "node >= 8.10",
  "peerDependencies": {
    "graphql": "0.13.1 - 14"
  },
  "dependencies": {
    "busboy": "^0.3.1",
    "fs-capacitor": "^4.0.0",
    "http-errors": "^1.7.3",
    "object-path": "^0.11.4"
  },
  "devDependencies": {
    "@babel/cli": "^7.6.3",
    "@babel/core": "^7.6.3",
    "@babel/preset-env": "^7.6.3",
    "babel-eslint": "^10.0.3",
<<<<<<< HEAD
    "eslint": "^6.5.1",
=======
    "eslint": "^6.6.0",
>>>>>>> c3a789ee
    "eslint-config-env": "^11.0.0",
    "eslint-config-prettier": "^6.4.0",
    "eslint-plugin-import": "^2.18.2",
    "eslint-plugin-import-order-alphabetical": "^1.0.0",
    "eslint-plugin-jsdoc": "^18.0.1",
    "eslint-plugin-node": "^10.0.0",
    "eslint-plugin-prettier": "^3.1.1",
    "express": "^4.17.1",
    "express-async-handler": "^1.1.4",
    "form-data": "^3.0.0",
    "graphql": "^14.5.8",
    "husky": "^3.0.8",
    "jsdoc-md": "^4.0.1",
    "koa": "^2.8.2",
    "lint-staged": "^9.4.2",
    "node-fetch": "^2.6.0",
    "prettier": "^1.18.2",
    "tap": "^14.9.2"
  },
  "scripts": {
    "prepare": "npm run prepare:clean && npm run prepare:mjs && npm run prepare:js && npm run prepare:jsdoc && npm run prepare:prettier",
    "prepare:clean": "rm -rf lib",
    "prepare:mjs": "BABEL_ESM=1 babel src -d lib --keep-file-extension",
    "prepare:js": "babel src -d lib",
    "prepare:jsdoc": "jsdoc-md",
    "prepare:prettier": "prettier 'lib/**/*.{mjs,js}' readme.md --write",
    "test": "npm run test:eslint && npm run test:prettier && npm run test:tap",
    "test:eslint": "eslint . --ext mjs,js",
    "test:prettier": "prettier '**/*.{json,yml,md}' -l",
    "test:tap": "tap --test-ignore=src --100 --nyc-arg=--exclude='**/test-helpers/**'",
    "prepublishOnly": "npm test"
  }
}<|MERGE_RESOLUTION|>--- conflicted
+++ resolved
@@ -47,11 +47,7 @@
     "@babel/core": "^7.6.3",
     "@babel/preset-env": "^7.6.3",
     "babel-eslint": "^10.0.3",
-<<<<<<< HEAD
-    "eslint": "^6.5.1",
-=======
     "eslint": "^6.6.0",
->>>>>>> c3a789ee
     "eslint-config-env": "^11.0.0",
     "eslint-config-prettier": "^6.4.0",
     "eslint-plugin-import": "^2.18.2",
@@ -69,7 +65,7 @@
     "lint-staged": "^9.4.2",
     "node-fetch": "^2.6.0",
     "prettier": "^1.18.2",
-    "tap": "^14.9.2"
+    "tap": "^14.6.9"
   },
   "scripts": {
     "prepare": "npm run prepare:clean && npm run prepare:mjs && npm run prepare:js && npm run prepare:jsdoc && npm run prepare:prettier",
