--- conflicted
+++ resolved
@@ -27,11 +27,7 @@
   ],
   "main": "lib",
   "engines": {
-<<<<<<< HEAD
-    "node": ">=10.18"
-=======
     "node": ">=10"
->>>>>>> 7193c3dd
   },
   "peerDependencies": {
     "graphql": "0.13.1 - 14"
