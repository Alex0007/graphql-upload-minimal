import Busboy from 'busboy'
import objectPath from 'object-path'
import {
  SPEC_URL,
  MaxFileSizeUploadError,
  MaxFilesUploadError,
  MapBeforeOperationsUploadError,
  FilesBeforeMapUploadError,
  FileMissingUploadError,
  UploadPromiseDisconnectUploadError,
  FileStreamDisconnectUploadError
} from './errors'

class Upload {
  constructor() {
    this.promise = new Promise((resolve, reject) => {
      this.reject = reject
      this.resolve = file => {
        this.file = file

        file.stream.once('end', () => {
          this.done = true
        })

<<<<<<< HEAD
        // Attach a listener to prevent the app from crashing.
        file.stream.on('error', () => null)
=======
        // Prevent a crash if the stream disconnects before the consumers’ error
        // listeners can attach.
        file.stream.on('error', () => {})
>>>>>>> 2cbbf2db

        // Monkey patch busboy to emit an error when a file is too big.
        file.stream.once('limit', () =>
          file.stream.emit(
            'error',
            new MaxFileSizeUploadError(
              'File truncated as it exceeds the size limit.'
            )
          )
        )

        resolve(file)
      }
    })
  }
}

export const processRequest = (
  request,
  { maxFieldSize, maxFileSize, maxFiles } = {}
) =>
  new Promise((resolve, reject) => {
    const parser = new Busboy({
      headers: request.headers,
      limits: {
        fieldSize: maxFieldSize,
        fields: 2, // Only operations and map.
        fileSize: maxFileSize,
        files: maxFiles
      }
    })

    let operations
    let operationsPath
    let map

    parser.on('field', (fieldName, value) => {
      switch (fieldName) {
        case 'operations':
          operations = JSON.parse(value)
          operationsPath = objectPath(operations)
          break
        case 'map': {
          if (!operations)
            return reject(
              new MapBeforeOperationsUploadError(
                `Misordered multipart fields; “map” should follow “operations” (${SPEC_URL}).`,
                400
              )
            )

          const mapEntries = Object.entries(JSON.parse(value))

          // Check max files is not exceeded, even though the number of files
          // to parse might not match the map provided by the client.
          if (mapEntries.length > maxFiles)
            return reject(
              new MaxFilesUploadError(
                `${maxFiles} max file uploads exceeded.`,
                413
              )
            )

          map = new Map()
          for (const [fieldName, paths] of mapEntries) {
            map.set(fieldName, new Upload())

            // Repopulate operations with the promise wherever the file occurred
            // for use by the Upload scalar.
            for (const path of paths)
              operationsPath.set(path, map.get(fieldName).promise)
          }

          resolve({ operations, map })
        }
      }
    })

    parser.on('file', (fieldName, stream, filename, encoding, mimetype) => {
      if (!map)
        return reject(
          new FilesBeforeMapUploadError(
            `Misordered multipart fields; files should follow “map” (${SPEC_URL}).`,
            400
          )
        )

      if (map.has(fieldName))
        // File is expected.
        map.get(fieldName).resolve({
          stream,
          filename,
          mimetype,
          encoding
        })
      // Discard the unexpected file.
      else stream.resume()
    })

    parser.once('filesLimit', () => {
      if (map)
        for (const upload of map.values())
          if (!upload.file)
            upload.reject(
              new MaxFilesUploadError(`${maxFiles} max file uploads exceeded.`)
            )
    })

    parser.once('finish', () => {
      if (map)
        for (const upload of map.values())
          if (!upload.file)
            upload.reject(
              new FileMissingUploadError('File missing in the request.')
            )
    })

    parser.on('error', () => null)

    request.on('close', () => {
      if (map)
        for (const upload of map.values())
          if (!upload.file)
            upload.reject(
              new UploadPromiseDisconnectUploadError(
                'Request disconnected before file upload stream parsing.'
              )
            )
          else if (!upload.done) {
            upload.file.stream.truncated = true
            upload.file.stream.emit(
              'error',
              new FileStreamDisconnectUploadError(
                'Request disconnected during file upload stream parsing.'
              )
            )
          }
    })

    request.pipe(parser)
  })

export const apolloUploadKoa = options => async (ctx, next) => {
  if (!ctx.request.is('multipart/form-data')) return next()

  // add uploads to the request
  const { operations, map } = await processRequest(ctx.req, options)
  ctx.request.body = operations

  try {
    ctx.respond = false
    await next()
  } finally {
    await Promise.all(
      [...map.values()].map(async upload => {
        if (upload.done) return

        await upload.promise
        return new Promise(resolve => {
          upload.file.stream.on('end', resolve)
          upload.file.stream.on('error', resolve)
          if (!upload.file.stream.readableFlowing) upload.file.stream.resume()
        })
      })
    )

    ctx.respond = true
    if (ctx.body) ctx.body = ctx.body
  }
}

export const apolloUploadExpress = options => (request, response, next) => {
  if (!request.is('multipart/form-data')) return next()
  processRequest(request, options)
    .then(({ operations }) => {
      request.body = operations
      next()
    })
    .catch(error => {
      if (error.status && error.expose) response.status(error.status)
      next(error)
    })
}<|MERGE_RESOLUTION|>--- conflicted
+++ resolved
@@ -22,14 +22,9 @@
           this.done = true
         })
 
-<<<<<<< HEAD
-        // Attach a listener to prevent the app from crashing.
-        file.stream.on('error', () => null)
-=======
         // Prevent a crash if the stream disconnects before the consumers’ error
         // listeners can attach.
         file.stream.on('error', () => {})
->>>>>>> 2cbbf2db
 
         // Monkey patch busboy to emit an error when a file is too big.
         file.stream.once('limit', () =>
